--- conflicted
+++ resolved
@@ -4,9 +4,9 @@
 ## This makes only the binaries needed to run recon-all -all , ie. a minimal install.
 ## To use, just include the flag --enable-small-build-dist with configure.  That will
 ## disable the build of the GUI apps, and enable the 'small dist' data install, and
-## replace Makefile with this Makefile.smalldist.  One could also include --disable-g 
+## replace Makefile with this Makefile.smalldist.  One could also include --disable-g
 ## with configure to compile without debug symbols.
-## For a working installation, the MNI tools (namely nu_correct) will need to be 
+## For a working installation, the MNI tools (namely nu_correct) will need to be
 ## available, so one will need to set MNI_DIR prior to sourcing SetUpFreeSurfer, eg.:
 ## 	setenv MNI_DIR /usr/pubsw/packages/mni/current
 ##
@@ -16,93 +16,30 @@
 foodir=$(prefix)
 foo_DATA=LICENSE NOTICE README AUTHORS INSTALL COPYING
 
-<<<<<<< HEAD
 # as executed by recon-all -all
 # these are the scripts, found in /scripts dir:
 #		mri_nu_correct.mni
 #		tal_QC_AZS
 #		vertexvol
-#		apas2aseg 
+#		apas2aseg
 # and:
 # 	mri_pretess is in mri_mc
 #		mris_extract_main_component is in mri_mc
 #		tkregister2_cmdl is in tkregister2/cmdl
 RECONALLDIRS=\
-	mri_convert \
-=======
-MRISUBDIRS=\
 	lta_convert \
-	mri_jacobian \
-	mri_and \
->>>>>>> e6cf1d40
 	mri_add_xform_to_header \
-	mri_robust_register \
-	talairach_avi \
-	talairach_afd \
-	mri_matrix_multiply \
-	mri_normalize \
-	mri_em_register \
-	mri_watershed \
-	mri_log_likelihood \
+	mri_annotation2label \
+	mri_aparc2aseg \
+	mri_aparc2wmseg \
+	mri_binarize \
+	mri_ca_label \
 	mri_ca_normalize \
 	mri_ca_register \
-	mri_ca_label \
 	mri_cc \
-	mri_mask \
-	mri_segment \
-	mri_edit_wm_with_aseg \
-	mri_fill \
-	mri_mc \
-	mri_tessellate \
-	mris_smooth \
-	mris_inflate \
-	mris_sphere \
-	mris_fix_topology \
-	mris_topo_fixer \
-	mris_euler_number \
-	mris_make_surfaces \
-	mris_curvature \
-	mris_curvature_stats \
-	mris_register \
-	mris_jacobian \
-	mrisp_paint \
-	mris_ca_label \
-	mris_volmask \
-	mris_anatomical_stats \
-	mri_relabel_hypointensities \
-	mri_aparc2aseg \
-	mri_segstats \
-	mri_label2label \
-	mris_label2annot \
-	mri_normalize_tp2 \
-	mri_info \
-	lta_convert \
-	mri_concatenate_lta \
-	mri_binarize \
-	mri_diff \
-	mris_thickness \
-	mris_thickness_diff \
-	tkregister2
-
-# tkregister2 is included to build tkregister2_cmdl only!
-
-EXTRADIRS=\
-	mri_annotation2label \
-	mri_aparc2wmseg \
 	mri_compute_overlap \
+	mri_compute_seg_overlap \
 	mri_concat \
-<<<<<<< HEAD
-	mri_deface \
-	mri_fwhm \
-	mri_fuse_segmentations \
-	mri_gcut \
-	mri_and \
-	mri_or \
-	mri_label2vol \
-	mri_relabel_nonwm_hypos \
-	mri_remove_neck \
-=======
-	mri_compute_seg_overlap \
 	mri_concatenate_lta \
 	mri_convert \
 	mri_coreg \
@@ -111,65 +48,66 @@
 	mri_edit_segmentation \
 	mri_edit_segmentation_with_surfaces \
 	mri_edit_wm_with_aseg \
+	mri_em_register \
 	mri_extract_largest_CC \
-	mri_em_register \
+	mri_fill \
 	mri_fuse_segmentations \
+	mri_fwhm \
 	mri_gcut \
-	mri_fill \
-	mri_fwhm \
 	mri_info \
 	mri_label2label \
 	mri_label2vol \
 	mri_log_likelihood \
+	mri_mask \
+	mri_matrix_multiply \
+	mri_mc \
 	mri_normalize \
 	mri_normalize_tp2 \
-	mri_mask \
-	mri_mc \
-	mri_matrix_multiply \
 	mri_relabel_hypointensities \
 	mri_relabel_nonwm_hypos \
 	mri_remove_neck \
 	mri_robust_register \
+	mris_anatomical_stats \
+	mris_ca_label \
+	mris_calc \
+	mris_convert \
+	mris_curvature \
+	mris_curvature_stats \
+	mris_diff \
+	mris_divide_parcellation \
 	mri_segment \
-	mri_segreg
->>>>>>> e6cf1d40
+	mri_segreg \
+	mri_segstats \
+	mris_euler_number \
+	mris_fix_topology \
+	mris_inflate \
+	mris_info \
+	mris_jacobian \
+	mris_label2annot \
+	mris_left_right_register \
+	mris_make_surfaces \
+	mrisp_paint \
+	mris_register \
+	mris_smooth \
+	mris_sphere \
+	mris_surface_stats \
+	mri_stats2seg \
+	mris_thickness \
+	mris_thickness_diff \
+	mris_topo_fixer \
 	mri_surf2surf \
 	mri_surf2vol \
 	mri_surfcluster \
+	mris_volmask \
+	mri_tessellate \
+	mri_vol2surf \
+	mri_vol2vol \
 	mri_voldiff \
-	mri_vol2vol \
-	mri_stats2seg \
-	mri_vol2surf \
-<<<<<<< HEAD
-	mri_compute_seg_overlap \
-	mris_calc \
-=======
 	mri_watershed \
 	talairach_afd \
-	talairach_avi
-
-MRISSUBDIRS=\
-	mris_calc \
-	mris_anatomical_stats \
-	mris_average_curvature \
-	mris_ca_label \
->>>>>>> e6cf1d40
-	mris_divide_parcellation \
-	mris_convert \
-	mris_topo_fixer \
-	mris_info \
-	mris_diff \
-	mris_left_right_register \
-<<<<<<< HEAD
-=======
-	mrisp_paint \
-	mris_smooth \
-	mris_sphere \
-	mris_thickness \
-	mris_volmask \
-	mris_thickness_diff \
->>>>>>> e6cf1d40
-	mris_surface_stats
+	talairach_avi \
+	tkregister2
+# tkregister2 is included to build tkregister2_cmdl only!
 
 # ordering is important here for proper 'make check' and 'make distcheck' function
 COREDIRS=\
