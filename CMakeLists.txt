# before starting the project, set gcc/g++ as default
find_program(CMAKE_C_COMPILER NAMES $ENV{CC} gcc PATHS ENV PATH NO_DEFAULT_PATH)
find_program(CMAKE_CXX_COMPILER NAMES $ENV{CXX} g++ PATHS ENV PATH NO_DEFAULT_PATH)

# project info
project(freesurfer)
cmake_minimum_required(VERSION 3.5)
enable_language(C CXX Fortran)

# a few build options
option(BUILD_GUIS "Build GUIs" ON)
option(NMR_INSTALL "Install NMR files" OFF)
if(APPLE)
  option(BUILD_OSX_TK_GUIS "Compile OSX Tk GUIs" OFF)
endif()

# enable ctest
enable_testing()

# include our custom cmake functions (and others)
include(cmake/functions.cmake)
include(TestBigEndian)
include(CheckFunctionExists)

# prevents itk from importing as a system
set(CMAKE_NO_SYSTEM_FROM_IMPORTED TRUE)

# xxd is used to generate the helptext headers - make sure it exists
find_program(XXD xxd)
if(NOT XXD)
  message(FATAL_ERROR "The xxd program is required to build freesurfer")
endif()

# allow reading installation dir from environment var, but if not defined,
# then override default install dir /usr/local (too messy to install there)
<<<<<<< HEAD
if(CMAKE_INSTALL_PREFIX_INITIALIZED_TO_DEFAULT)
  if(NOT "$ENV{FS_INSTALL_DIR}" STREQUAL "")
    set(CMAKE_INSTALL_PREFIX "$ENV{FS_INSTALL_DIR}" CACHE PATH "Copied from FS_INSTALL_DIR env variable" FORCE)
  else()
    set(CMAKE_INSTALL_PREFIX "/usr/local/freesurfer" CACHE PATH "Default install path" FORCE)
=======
if(DEFINED FS_INSTALL_DIR)
  set(CMAKE_INSTALL_PREFIX "${FS_INSTALL_DIR}" CACHE INTERNAL "Copied from -DFS_INSTALL_DIR")
else()
  if(NOT "$ENV{FS_INSTALL_DIR}" STREQUAL "")
    set(CMAKE_INSTALL_PREFIX "$ENV{FS_INSTALL_DIR}" CACHE INTERNAL "Copied from environment variable")
  else()
    set(CMAKE_INSTALL_PREFIX "/usr/local/freesurfer")
>>>>>>> 1e684765
  endif()
endif()


# --------------------------------------------------
#   library dependencies and third-party packages
# --------------------------------------------------

# Most of the packages required by freesurfer are located by custom find-modules stored in the
# 'cmake' subdir. The find-modules expect each package to be installed under a common
# path defined by FS_PACKAGES_DIR. On Martinos machines, this variable automatically defaults
# to /usr/pubsw/packages, but external developers must provide this path manually. External developers
# can run the packages/build_packages.py script to compile the dependencies locally. If a package
# is not found under FS_PACKAGES_DIR, cmake will continue to look through the default search paths.
# Additionally, alternative paths to package installs can be specified with the <PACKAGE>_DIR variables
# Note: FS_PACKAGES_DIR can be defined in an environment variable

<<<<<<< HEAD
=======
if(NOT DEFINED FS_PACKAGES_DIR)
  if(NOT "$ENV{FS_PACKAGES_DIR}" STREQUAL "")
    set(FS_PACKAGES_DIR "$ENV{FS_PACKAGES_DIR}" CACHE INTERNAL "Copied from environment variable")
  endif()
endif()

>>>>>>> 1e684765
if(NOT FS_PACKAGES_DIR)
  if(NOT "$ENV{FS_PACKAGES_DIR}" STREQUAL "")
    # check if FS_PACKAGES_DIR has been set 
    set(FS_PACKAGES_DIR "$ENV{FS_PACKAGES_DIR}" CACHE INTERNAL "Copied from FS_PACKAGES_DIR environment variable")
  elseif(EXISTS /usr/pubsw/packages)
    # if the user is at Martinos, default to /usr/pubsw/packages
    set(FS_PACKAGES_DIR /usr/pubsw/packages CACHE INTERNAL "Default Martinos packages dir")
  else()
    # setting FS_PACKAGES_DIR is required if the user is outside Martinos
    if(APPLE)
      set(FS_PACKAGES_URL "http://surfer.nmr.mgh.harvard.edu/pub/data/fspackages/prebuilt/osx10.11-packages.tar.gz")
    else()
      set(FS_PACKAGES_URL "http://surfer.nmr.mgh.harvard.edu/pub/data/fspackages/prebuilt/centos7-packages.tar.gz")
    endif()
    message(FATAL_ERROR "External FreeSurfer developers must provide a valid FS_PACKAGES_DIR path! "
                        "Required FS dependencies can be built locally by running:\n"
                        "    packages/build_packages.sh \"/desired/packages/install/dir\"\n"
                        "Or they can be downloaded from here:\n"
                        "    ${FS_PACKAGES_URL}\n"
                        "After the dependencies have been setup, cmake should be configured with:\n"
                        "    -DFS_PACKAGES_DIR=\"/path/to/fs-packages\"")
  endif()
endif()

# all custom find-modules are stored in the cmake subdir
list(APPEND CMAKE_MODULE_PATH "${CMAKE_SOURCE_DIR}/cmake")

# -------- zlib --------
find_package(ZLIB REQUIRED)
add_definitions(-DHAVE_ZLIB)

if(NOT APPLE)

  # -------- gfortran --------
  find_library(GFORTRAN_LIBRARIES HINTS /usr/lib/gcc/x86_64-linux-gnu/4.8 NAMES libgfortran.a)

  # -------- blas and lapack --------
  find_library(BLAS_LIBRARIES NAMES libblas.a)
  find_library(LAPACK_LIBRARIES NAMES liblapack.a)

endif()

# -------- jpeg --------
find_package(JPEG REQUIRED)

# -------- tiff --------
find_package(TIFF REQUIRED)

# -------- expat --------
find_package(Expat REQUIRED)

# -------- xml2 --------
find_package(XML2 REQUIRED)

# -------- netcdf --------
set(NetCDF_INCLUDE_DIR ${CMAKE_SOURCE_DIR}/netcdf_3_6_0_p1)
set(NetCDF_LIBRARIES netcdf_3_6_0_p1)

# -------- minc --------
set(MINC_INCLUDE_DIR ${CMAKE_SOURCE_DIR}/minc_1_5_1)
set(MINC_LIBRARIES minc_1_5_1)
add_definitions(-DUSE_LOCAL_MINC)

# -------- tetgen --------
find_package(Tetgen REQUIRED)

# -------- petsc --------
find_package(PETSC)

# -------- itk --------
if(NOT ITK_DIR)
  set(ITK_DIR ${FS_PACKAGES_DIR}/itk/5.0.0)
endif()
find_package(ITK HINTS ${ITK_DIR} REQUIRED)
add_definitions(-DHAVE_ITK_LIBS)

# -------- boost --------
set(BOOST_ROOT ${FS_PACKAGES_DIR}/boost/1.53)
find_package(Boost COMPONENTS program_options)

# -------- ann --------
# ANN is only used by mris_resample
find_package(ANN)

# -------- gts --------
# only used by mris_decimate and mris_decimate_gui
find_package(GTS)

# -------- openMP --------
find_package(OpenMP)
if(OPENMP_FOUND)
  add_definitions(-DHAVE_OPENMP)
  set(CMAKE_C_FLAGS "${CMAKE_C_FLAGS} ${OpenMP_C_FLAGS}")
  set(CMAKE_CXX_FLAGS "${CMAKE_CXX_FLAGS} ${OpenMP_CXX_FLAGS}")
  set(CMAKE_Fortran_FLAGS "${CMAKE_Fortran_FLAGS} ${OpenMP_Fortran_FLAGS}")
endif()

# -------- openCV --------
find_package(OpenCV)

# -------- openCL --------
find_package(OpenCL)

# -------- X11 ---------
find_package(X11 REQUIRED)

# search for GUI libraries
if(BUILD_GUIS)

  # -------- openGL --------
  find_package(OpenGL)
  if(OPENGL_FOUND)
    add_definitions(-DHAVE_OPENGL)
    # since we have OpenGL, make sure we have glut too!
    find_package(GLUT REQUIRED)
    add_definitions(-DHAVE_GLUT_LIBS)
  endif()

  # -------- qt --------
  set(PACKAGES_QT ${FS_PACKAGES_DIR}/qt/5.6.2/5.6/gcc_64/lib/cmake/Qt5)
  if(NOT Qt5_DIR AND EXISTS ${PACKAGES_QT})
    set(Qt5_DIR ${PACKAGES_QT})
  endif()
  # set components to search for
  set(QT_COMPONENTS Core Widgets)
  if(NOT APPLE)
    set(QT_COMPONENTS ${QT_COMPONENTS} X11Extras)
  endif()
  # actually find qt
  find_package(Qt5 COMPONENTS ${QT_COMPONENTS})
  if(Qt5_FOUND)
    get_filename_component(QT_INSTALL_DIR "${Qt5_DIR}/../../.." ABSOLUTE)
    if(NOT APPLE)
      symlink(${QT_INSTALL_DIR} ${CMAKE_INSTALL_PREFIX}/lib/qt)
    endif()
  endif()

  # -------- vtk --------
  find_package(VTK)

  # -------- tcltktixblt --------
  find_package(TCLTKTIXBLT)

  # -------- kwwidgets --------
  find_package(KWWidgets)

  # -------- wxwidgets --------
  # only used by mris_decimate_gui
  find_package(WXWidgets)

endif()


# --------------------------------------------------
#             global build configuration
# --------------------------------------------------

add_definitions(-D${CMAKE_SYSTEM_NAME})

# general check for big endian
test_big_endian(IS_BIG_ENDIAN)

# compiler warnings
if(APPLE) # clang on Mac complains about -Wno-unused-but-set-variable and says to use -Wno-unused-const-variable
  set(C_CXX_FLAGS "${C_CXX_FLAGS} -Wall -Wno-unused-const-variable -Wno-unused-result -Wno-unused-local-typedefs")
else()
  set(C_CXX_FLAGS "${C_CXX_FLAGS} -Wall -Wno-unused-but-set-variable -Wno-unused-result -Wno-unused-local-typedefs")
endif()

# ANSI
add_definitions(-DANSI)

# todo: write some logic to set this correctly
# SSE matrix and math functions (affine.h and sse_mathfun.h)
add_definitions(-DUSE_SSE_MATHFUN)
set(C_CXX_FLAGS "${C_CXX_FLAGS} -msse2 -mfpmath=sse")

# -g compiles debugging info for use by debuggers like gdb. Normally we want
# that in the build, but here we add the FS_DEBUG option, which greatly
# reduces the size of compiled binaries when turned OFF
option(DEBUG "Compile with the -g flag" ON)
if(DEBUG)
  set(C_CXX_FLAGS "${C_CXX_FLAGS} -g")
endif()

# large file support: support for files > 2GB
if(APPLE)
  add_definitions(-D_FILE_OFFSET_BITS=64 -D_LARGEFILE_SOURCE)
endif()

# optimization
# todo: implement processor-based logic to determine this
set(C_CXX_FLAGS "${C_CXX_FLAGS} -O3 -m64")

# for stripping unused code
if(APPLE)
  set(STRIP_FLAGS "-dead_strip")
else()
  set(STRIP_FLAGS "-fdata-sections -ffunction-sections -Wl,--gc-sections")
  set(C_CXX_FLAGS "${C_CXX_FLAGS} ${STRIP_FLAGS}")
endif()
set(CMAKE_EXE_LINKER_FLAGS "${CMAKE_EXE_LINKER_FLAGS} ${STRIP_FLAGS}")

# link map (only for linux)
if(NOT APPLE)
  set(CMAKE_EXE_LINKER_FLAGS "${CMAKE_EXE_LINKER_FLAGS} -Wl,-Map,ld_map.txt -Wl,--no-demangle")
endif()

# check for 
if(APPLE)
  check_function_exists(clock_gettime HAVE_CLOCK_GETTIME)
  if(HAVE_CLOCK_GETTIME)
    add_definitions(-DHAVE_CLOCK_GETTIME)
  endif()
endif()

# apply C and CXX flags
set(CMAKE_C_FLAGS   "${CMAKE_C_FLAGS}   ${C_CXX_FLAGS}")
set(CMAKE_CXX_FLAGS "${CMAKE_CXX_FLAGS} ${C_CXX_FLAGS}")


# --------------------------------------------------
#                 build freesurfer
# --------------------------------------------------

# first, prepare the freesurfer distribution
add_subdirectories(distribution images)

# the top-level include dir contain the most commonly
# included freesurfer header files
set(FS_INCLUDE_DIRS ${CMAKE_SOURCE_DIR} ${CMAKE_SOURCE_DIR}/include ${MINC_INCLUDE_DIR} ${NetCDF_INCLUDE_DIR})

# now build the freesurfer static libraries (order here matters!)
add_subdirectories(
  unix
  log
  rgb
  hipsstubs
  dicom
  utils
  utilscpp
  fsgdf
  svm-lib
  opencl_algorithms
  minc_1_5_1
  netcdf_3_6_0_p1
)

# the following utility libs are required for freeview and qdec
add_subdirectories(vtkfsio vtkutils lineprof)

# the fem elastic subdir also builds a library, so it should be added first
add_subdirectory(fem_elastic)


# --------------------------------------------------
#                      programs
# --------------------------------------------------

# configure the remaining FS subdirs

add_subdirectories(
  anatomicuts
  BrainstemSS
  check_siemens_dir
  connectgraph
  diffusion_tool
  dmri_tensoreig
  dngtester
  freeview
  fsfast
  fslutils
  hiam_make_surfaces
  hiam_make_template
  hiam_register
  HippoSF
  histo_compute_joint_density
  histo_fix_topology
  histo_register
  histo_register_block
  histo_segment
  histo_synthesize
  label2flat
  label2patch
  label_area
  label_border
  lta_convert
  mkxsubjreg
  matlab
  mri_add_xform_to_header
  mri_and
  mri_annotation2label
  mri_aparc2aseg
  mri_aparc2wmseg
  mri_apply_inu_correction
  mri_aseg_edit_reclassify
  mri_aseg_edit_train
  mri_auto_fill
  mri_average
  mri_bc_sc_bias_correct
  mri_bias
  mri_binarize
  mri_build_priors
  mri_ca_label
  mri_ca_normalize
  mri_ca_register
  mri_ca_tissue_parms
  mri_ca_train
  mri_cal_renormalize_gca
  mri_cc
  mri_cht2p
  mri_classify
  mri_cnr
  mri_compile_edits
  mri_compute_change_map
  mri_compute_overlap
  mri_compute_seg_overlap
  mri_compute_structure_transforms
  mri_compute_volume_fractions
  mri_concat
  mri_concatenate_gcam
  mri_concatenate_lta
  mri_convert
  mri_convert_mdh
  mri_copy_values
  mri_cor2label
  mri_coreg
  mri_correct_segmentations
  mri_cvs_register
  mri_dct_align
  mri_deface
  mri_diff
  mri_distance_transform
  mri_divide_segmentation
  mri_edit_segmentation
  mri_edit_segmentation_with_surfaces
  mri_edit_wm_with_aseg
  mri_elastic_energy
  mri_em_register
  mri_estimate_tissue_parms
  mri_evaluate_morph
  mri_extract
  mri_extract_conditions
  mri_extract_fcd_features
  mri_extract_label
  mri_extract_largest_CC
  mri_fcili
  mri_fdr
  mri_fieldsign
  mri_fill
  mri_fit_bias
  mri_fslmat_to_lta
  mri_fuse_intensity_images
  mri_fuse_segmentations
  mri_fwhm
  mri_gca_ambiguous
  mri_gcab_train
  mri_gcut
  mri_gdfglm
  mri_glmfit
  mri_gtmpvc
  mri_gtmseg
  mri_hausdorff_dist
  mri_head
  mri_hires_register
  mri_histo_eq
  mri_histo_normalize
  mri_ibmc
  mri_info
  mri_interpolate
  mri_jacobian
  mri_joint_density
  mri_label2label
  mri_label2vol
  mri_label_accuracy
  mri_label_histo
  mri_label_vals
  mri_label_volume
  mri_linear_register
  mri_log_likelihood
  mri_make_bem_surfaces
  mri_make_density_map
  mri_make_labels
  mri_make_register
  mri_make_template
  mri_map_cpdat
  mri_mark_temporal_lobe
  mri_mask
  mri_matrix_multiply
  mri_mc
  mri_mcsim
  mri_mi
  mri_modify
  mri_morphology
  mri_mosaic
  mri_ms_EM
  mri_ms_EM_with_atlas
  mri_ms_fitparms
  mri_ms_LDA
  mri_multiscale_segment
  mri_multispectral_segment
  mri_nlfilter
  mri_normalize
  mri_normalize_tp2
  mri_otl
  mri_paint
  mri_parse_sdcmdir
  mri_parselabel
  mri_partial_ribbon
  mri_path2label
  mri_polv
  mri_probe_ima
  mri_probedicom
  mri_reduce
  mri_register
  mri_relabel_hypointensities
  mri_relabel_nonwm_hypos
  mri_remove_neck
  mri_rf_label
  mri_rf_long_label
  mri_rf_long_train
  mri_rf_train
  mri_ribbon
  mri_rigid_register
  mri_robust_register
  mri_sbbr
  mri_seg_diff
  mri_segcentroids
  mri_seghead
  mri_segment
  mri_segment_tumor
  mri_segment_wm_damage
  mri_segreg
  mri_segstats
  mri_simulate_atrophy
  mri_stats2seg
  mri_strip_nonwhite
  mri_strip_subject_info
  mri_surf2surf
  mri_surf2vol
  mri_surfacemask
  mri_surfcluster
  mri_synthesize
  mri_tessellate
  mri_threshold
  mri_topologycorrection
  mri_train
  mri_train_autoencoder
  mri_transform
  mri_transform_to_COR
  mri_twoclass
  mri_update_gca
  mri_vol2roi
  mri_vol2surf
  mri_vol2vol
  mri_volcluster
  mri_voldiff
  mri_volsynth
  mri_warp_concat
  mri_warp_convert
  mri_watershed
  mri_wbc
  mri_wmfilter
  mri_xcorr
  mri_xvolavg
  mri_z2p
  mris2rgb
  mris_add_template
  mris_anatomical_stats
  mris_annot_to_segmentation
  mris_apply_reg
  mris_aseg_distance
  mris_average_curvature
  mris_average_parcellation
  mris_BA_segment
  mris_ca_label
  mris_ca_train
  mris_calc
  mris_classify_thickness
  mris_compute_acorr
  mris_compute_lgi
  mris_compute_optimal_kernel
  mris_compute_overlap
  mris_compute_parc_overlap
  mris_compute_volume_fractions
  mris_congeal
  mris_convert
  mris_copy_header
  mris_curvature
  mris_curvature_stats
  mris_decimate
  mris_decimate_gui
  mris_defects_pointset
  mris_deform
  mris_density
  mris_diff
  mris_distance_map
  mris_distance_to_label
  mris_distance_transform
  mris_divide_parcellation
  mris_entropy
  mris_errors
  mris_euler_number
  mris_expand
  mris_extract_patches
  mris_fbirn_annot
  mris_fill
  mris_find_flat_regions
  mris_fix_topology
  mris_flatten
  mris_fwhm
  mris_glm
  mris_hausdorff_dist
  mris_inflate
  mris_info
  mris_init_global_tractography
  mris_interpolate_warp
  mris_jacobian
  mris_label2annot
  mris_label_area
  mris_label_calc
  mris_label_mode
  mris_left_right_register
  mris_longitudinal_surfaces
  mris_make_average_surface
  mris_make_face_parcellation
  mris_make_map_surfaces
  mris_make_surfaces
  mris_make_template
  mris_map_cuts
  mris_merge_parcellations
  mris_mesh_subdivide
  mris_morph_stats
  mris_ms_refine
  mris_ms_surface_CNR
  mris_multiscale_stats
  mris_niters2fwhm
  mris_parcellate_connectivity
  mris_pmake
  mris_register
  mris_register_label_map
  mris_register_to_volume
  mris_remove_variance
  mris_resample
  mris_rescale
  mris_reverse
  mris_rf_label
  mris_rf_train
  mris_rotate
  mris_sample_label
  mris_sample_parc
  mris_seg2annot
  mris_segment
  mris_segment_vals
  mris_segmentation_stats
  mris_shrinkwrap
  mris_simulate_atrophy
  mris_smooth
  mris_sphere
  mris_spherical_average
  mris_surface_change
  mris_surface_stats
  mris_surface_to_vol_distances
  mris_svm_classify
  mris_svm_train
  mris_talairach
  mris_thickness
  mris_thickness_comparison
  mris_thickness_diff
  mris_topo_fixer
  mris_transform
  mris_translate_annotation
  mris_transmantle_dysplasia_paths
  mris_twoclass
  mris_volmask
  mris_volume
  mris_w_to_curv
  mris_warp
  mris_watershed
  mrisp_paint
  mrisp_write
  oct_register_mosaic
  oct_train
  optseq2
  qdecproject
  qdec
  qdec_glmfit
  rbftest
  regdat2xfm
  repair_siemens_file
  scripts
  spherical_stats
  spline3
  stat_normalize
  stim_polar
  swi_processing
  talairach_afd
  talairach_avi
  template
  test_makevol
  ThalamicNuclei
  tkmedit
  tkregister2
  tksurfer
  trc
  tridec
)<|MERGE_RESOLUTION|>--- conflicted
+++ resolved
@@ -33,13 +33,6 @@
 
 # allow reading installation dir from environment var, but if not defined,
 # then override default install dir /usr/local (too messy to install there)
-<<<<<<< HEAD
-if(CMAKE_INSTALL_PREFIX_INITIALIZED_TO_DEFAULT)
-  if(NOT "$ENV{FS_INSTALL_DIR}" STREQUAL "")
-    set(CMAKE_INSTALL_PREFIX "$ENV{FS_INSTALL_DIR}" CACHE PATH "Copied from FS_INSTALL_DIR env variable" FORCE)
-  else()
-    set(CMAKE_INSTALL_PREFIX "/usr/local/freesurfer" CACHE PATH "Default install path" FORCE)
-=======
 if(DEFINED FS_INSTALL_DIR)
   set(CMAKE_INSTALL_PREFIX "${FS_INSTALL_DIR}" CACHE INTERNAL "Copied from -DFS_INSTALL_DIR")
 else()
@@ -47,7 +40,6 @@
     set(CMAKE_INSTALL_PREFIX "$ENV{FS_INSTALL_DIR}" CACHE INTERNAL "Copied from environment variable")
   else()
     set(CMAKE_INSTALL_PREFIX "/usr/local/freesurfer")
->>>>>>> 1e684765
   endif()
 endif()
 
@@ -65,15 +57,12 @@
 # Additionally, alternative paths to package installs can be specified with the <PACKAGE>_DIR variables
 # Note: FS_PACKAGES_DIR can be defined in an environment variable
 
-<<<<<<< HEAD
-=======
 if(NOT DEFINED FS_PACKAGES_DIR)
   if(NOT "$ENV{FS_PACKAGES_DIR}" STREQUAL "")
     set(FS_PACKAGES_DIR "$ENV{FS_PACKAGES_DIR}" CACHE INTERNAL "Copied from environment variable")
   endif()
 endif()
 
->>>>>>> 1e684765
 if(NOT FS_PACKAGES_DIR)
   if(NOT "$ENV{FS_PACKAGES_DIR}" STREQUAL "")
     # check if FS_PACKAGES_DIR has been set 
