--- conflicted
+++ resolved
@@ -3630,11 +3630,7 @@
 # this is done here because if added earlier -ipo breaks the OpenGL check
 if test "x$CC" = "xicc"; then
   AC_MSG_NOTICE(Setting Intel Compiler optimizations...)
-<<<<<<< HEAD
-  CPPFLAGS="$CPPFLAGS -ip -axCORE-AVX2"
-=======
   CPPFLAGS="$CPPFLAGS -ip"
->>>>>>> 9d86c145
   if test "x$ac_have_avx2" = "xyes"; then
     CPPFLAGS="$CPPFLAGS -axCORE-AVX2"
   fi
