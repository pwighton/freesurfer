--- conflicted
+++ resolved
@@ -1956,10 +1956,6 @@
 {
   MRI *mri = NULL, *mri_prev, *mri_counts;
   int width, whalf_prev, x, y, xk, yk, v, h, count, xp, yp, hp;
-<<<<<<< HEAD
-=======
-  // int  whalf;
->>>>>>> d59a153f
   AE *ae, *ae_prev;
   float val, val_prev;
 
@@ -1972,10 +1968,6 @@
     ae = csae->aes[layer];
     ae_prev = csae->aes[layer - 1];
     whalf_prev = (ae_prev->ksize - 1) / 2;
-<<<<<<< HEAD
-=======
-    // whalf = (ae->ksize - 1) / 2;
->>>>>>> d59a153f
     width = ae->ksize + 2 * whalf_prev;
     mri_prev = CSAElayerWeightsToMRI(csae, layer - 1);
     mri = MRIallocSequence(width, width, 1, MRI_FLOAT, ae->v_hidden->rows);
