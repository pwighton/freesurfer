--- conflicted
+++ resolved
@@ -15,17 +15,12 @@
     TransformPointer m_transform;
 public:
     // Python accessible
-<<<<<<< HEAD
     KvlTransform(const py::array_t<double> &transformMatrix);
-    py::array_t<double> GetTransformMatrix() const;
-=======
-    KvlTransform(const py::array_t<double>);
-    py::array_t<double> AsNumpyArray();
->>>>>>> 319769b8
+    py::array_t<double> AsNumpyArray() const;
 
     // C++ use only
     KvlTransform(TransformPointer transform) : m_transform(transform) {};
-    const TransformPointer GetTransform() {
+    const TransformPointer GetTransform() const {
         return m_transform;
     }
 
